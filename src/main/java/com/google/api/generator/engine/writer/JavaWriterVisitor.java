--- conflicted
+++ resolved
@@ -364,10 +364,6 @@
     space();
 
     // Modifiers.
-<<<<<<< HEAD
-=======
-
->>>>>>> 537b712d
     if (methodDefinition.isAbstract()) {
       buffer.append(ABSTRACT);
       space();
@@ -403,11 +399,7 @@
       space();
       buffer.append(THROWS);
       space();
-<<<<<<< HEAD
-=======
-
->>>>>>> 537b712d
-      int numExceptionsThrown = methodDefinition.throwsExceptions().size();
+
       Iterator<TypeNode> exceptionIter =
           new TreeSet<>(methodDefinition.throwsExceptions()).iterator();
       while (exceptionIter.hasNext()) {
@@ -455,11 +447,7 @@
         new ImportWriterVisitor(classDefinition.packageString());
     classDefinition.accept(importWriterVisitor);
     buffer.append(importWriterVisitor.write());
-<<<<<<< HEAD
-
-=======
- 
->>>>>>> 537b712d
+
     // Annotations, if any.
     annotations(new TreeSet<>(classDefinition.annotations()));
 
@@ -499,20 +487,12 @@
     if (!classDefinition.implementsTypes().isEmpty()) {
       buffer.append(IMPLEMENTS);
       space();
-<<<<<<< HEAD
       Iterator<TypeNode> implementsIter =
           new TreeSet<>(classDefinition.implementsTypes()).iterator();
       while (implementsIter.hasNext()) {
         TypeNode implementsType = implementsIter.next();
         implementsType.accept(this);
         if (implementsIter.hasNext()) {
-=======
-
-      int numImplementsTypes = classDefinition.implementsTypes().size();
-      for (int i = 0; i < numImplementsTypes; i++) {
-        classDefinition.implementsTypes().get(i).accept(this);
-        if (i < numImplementsTypes - 1) {
->>>>>>> 537b712d
           buffer.append(COMMA);
         }
         space();
